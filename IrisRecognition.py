import os
import cv2
import numpy as np
<<<<<<< HEAD

from IrisLocalization import IrisLocalizer
from IrisNormalization import IrisNormalizer

# Global constants
INPUT_FOLDER = "input"
OUTPUT_FOLDER = "output"
LOCALIZED_FOLDER = "/localized"
NORMALIZED_FOLDER = "/normalized"

class DataLoader:
    """
    Singleton class for loading training and testing data from a specified directory structure.

    Attributes
    ----------
        input_path (str): The path to the directory containing the data.
        training (list): A list of tuples containing training images and their file paths.
        testing (list): A list of tuples containing testing images and their file paths.

    Methods
    -------
        create() -> DataLoader:
            Creates and returns a singleton instance of the DataLoader class.
        load() -> tuple:
            Loads the training and testing data from the specified directory structure.
            Returns a tuple containing the training and testing data.
    """
    _instance = None

    def __init__(self):
        self.input_path = INPUT_FOLDER
        self.training = None
        self.testing = None

    @classmethod
    def create(cls):
        if cls._instance is None:
            cls._instance = cls.__new__(cls)
            cls._instance.__init__()
        return cls._instance

    def load(self):
        data = {"training": [], "testing": []}
        for eye_folder in os.listdir(self.input_path):
            eye_path = os.path.join(self.input_path, eye_folder)
            if os.path.isdir(eye_path):
                subfolders = sorted(os.listdir(eye_path))
                training_folder = os.path.join(eye_path, subfolders[0])
                testing_folder = os.path.join(eye_path, subfolders[1])
                
                for img_file in os.listdir(training_folder):
                    img_path = os.path.join(training_folder, img_file)
                    image = cv2.imread(img_path, cv2.IMREAD_GRAYSCALE)
                    if image is not None:
                        data["training"].append((image, img_path))

                for img_file in os.listdir(testing_folder):
                    img_path = os.path.join(testing_folder, img_file)
                    image = cv2.imread(img_path, cv2.IMREAD_GRAYSCALE)
                    if image is not None:
                        data["testing"].append((image, img_path))

        self.training = data["training"]
        self.testing = data["testing"]

        return self.training, self.testing

class IrisRecognizer:
    def __init__(self, dataset):
        self.dataset = dataset

        self.input_path = INPUT_FOLDER
        self.output_path = OUTPUT_FOLDER
        self.localized_images_path = LOCALIZED_FOLDER
        self.normalized_images_path = NORMALIZED_FOLDER

        # Iris Localization
        self.localized_images = []
        self.pupils_coordinates = []

        # Iris Normalization
        self.normalized_images = []

    def localize_irises(self):
        for image, original_image_path in self.dataset:
            relative_path = os.path.relpath(original_image_path, self.input_path)
            localized_image_path = os.path.join(self.output_path + self.localized_images_path, relative_path)
            localized_image_directory = os.path.dirname(localized_image_path)
            os.makedirs(localized_image_directory, exist_ok=True)

            iris_localizer = IrisLocalizer(image)
            localized_image, pupil_coordinates = iris_localizer.localize_iris()
            iris_localizer.save_image(localized_image_path)

            self.localized_images.append((localized_image, original_image_path))
            self.pupils_coordinates.append(pupil_coordinates)
        return self.localized_images, self.pupils_coordinates
    
    def normalize_irises(self):
        for localized_image, pupil_coordinates in zip(self.localized_images, self.pupils_coordinates):
            image = localized_image[0]
            original_image_path = localized_image[1]

            relative_path = os.path.relpath(original_image_path, self.input_path)
            normalized_image_path = os.path.join(self.output_path + self.normalized_images_path, relative_path)
            normalized_image_directory = os.path.dirname(normalized_image_path)
            os.makedirs(normalized_image_directory, exist_ok=True)

            iris_normalizer = IrisNormalizer(image, pupil_coordinates)
            normalized_image = iris_normalizer.normalize_iris()
            iris_normalizer.save_image(normalized_image_path)

            self.normalized_images.append((normalized_image, original_image_path))
        return self.normalized_images
=======
from scipy.spatial import distance

from IrisLocalization import IrisLocalizer

INPUT_FOLDER = "input"
OUTPUT_FOLDER = "output"

def load_dataset(folder_path):
    data = {"training": [], "testing": []}
    for eye_folder in os.listdir(folder_path):
        eye_path = os.path.join(folder_path, eye_folder)
        if os.path.isdir(eye_path):
            subfolders = sorted(os.listdir(eye_path))
            training_folder = os.path.join(eye_path, subfolders[0])
            testing_folder = os.path.join(eye_path, subfolders[1])
            
            for img_file in os.listdir(training_folder):
                img_path = os.path.join(training_folder, img_file)
                image = cv2.imread(img_path, cv2.IMREAD_GRAYSCALE)
                if image is not None:
                    data["training"].append((image, img_path))

            for img_file in os.listdir(testing_folder):
                img_path = os.path.join(testing_folder, img_file)
                image = cv2.imread(img_path, cv2.IMREAD_GRAYSCALE)
                if image is not None:
                    data["testing"].append((image, img_path))

    return data["training"], data["testing"]
>>>>>>> b4916c26

def save_localized_images(dataset, folder_path, output_root_folder):
    for image, original_image_path in dataset:
        # Recreate the original folder structure under the new root folder 'localized'
        relative_path = os.path.relpath(original_image_path, folder_path)  # Get relative path to preserve structure
        localized_image_path = os.path.join(output_root_folder, relative_path)

        # Create the necessary directories in the output folder
        localized_image_dir = os.path.dirname(localized_image_path)
        os.makedirs(localized_image_dir, exist_ok=True)

        # Process and save the image
        iris_localizer = IrisLocalizer(image)
        pupil_coordinates = iris_localizer.localize_iris()
        iris_localizer.save_image(localized_image_path)

def main():
<<<<<<< HEAD
    training, testing = DataLoader.create().load()
    training_iris_recognizer = IrisRecognizer(training)
    localized_images, pupil_coordinates = training_iris_recognizer.localize_irises()
    normalized_images = training_iris_recognizer.normalize_irises()
=======
    training, testing = load_dataset(INPUT_FOLDER)
    save_localized_images(training, INPUT_FOLDER, OUTPUT_FOLDER + "/localized")
>>>>>>> b4916c26

if __name__ == "__main__":
    main()<|MERGE_RESOLUTION|>--- conflicted
+++ resolved
@@ -1,7 +1,6 @@
 import os
 import cv2
 import numpy as np
-<<<<<<< HEAD
 
 from IrisLocalization import IrisLocalizer
 from IrisNormalization import IrisNormalizer
@@ -117,37 +116,6 @@
 
             self.normalized_images.append((normalized_image, original_image_path))
         return self.normalized_images
-=======
-from scipy.spatial import distance
-
-from IrisLocalization import IrisLocalizer
-
-INPUT_FOLDER = "input"
-OUTPUT_FOLDER = "output"
-
-def load_dataset(folder_path):
-    data = {"training": [], "testing": []}
-    for eye_folder in os.listdir(folder_path):
-        eye_path = os.path.join(folder_path, eye_folder)
-        if os.path.isdir(eye_path):
-            subfolders = sorted(os.listdir(eye_path))
-            training_folder = os.path.join(eye_path, subfolders[0])
-            testing_folder = os.path.join(eye_path, subfolders[1])
-            
-            for img_file in os.listdir(training_folder):
-                img_path = os.path.join(training_folder, img_file)
-                image = cv2.imread(img_path, cv2.IMREAD_GRAYSCALE)
-                if image is not None:
-                    data["training"].append((image, img_path))
-
-            for img_file in os.listdir(testing_folder):
-                img_path = os.path.join(testing_folder, img_file)
-                image = cv2.imread(img_path, cv2.IMREAD_GRAYSCALE)
-                if image is not None:
-                    data["testing"].append((image, img_path))
-
-    return data["training"], data["testing"]
->>>>>>> b4916c26
 
 def save_localized_images(dataset, folder_path, output_root_folder):
     for image, original_image_path in dataset:
@@ -165,15 +133,10 @@
         iris_localizer.save_image(localized_image_path)
 
 def main():
-<<<<<<< HEAD
     training, testing = DataLoader.create().load()
     training_iris_recognizer = IrisRecognizer(training)
     localized_images, pupil_coordinates = training_iris_recognizer.localize_irises()
     normalized_images = training_iris_recognizer.normalize_irises()
-=======
-    training, testing = load_dataset(INPUT_FOLDER)
-    save_localized_images(training, INPUT_FOLDER, OUTPUT_FOLDER + "/localized")
->>>>>>> b4916c26
 
 if __name__ == "__main__":
     main()