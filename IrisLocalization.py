import cv2
import numpy as np

class IrisLocalizer:
    """
    Class for localizing the iris in an eye image.
    
    Attributes
    ----------
<<<<<<< HEAD
    image : numpy.ndarray
        The input image containing the eye.
    region_dimension : int
        The dimension of the region around the estimated pupil center for refinement. Default is 60 (e.g 120x120 region)
    height : int
        The height of the input image.
    width : int
        The width of the input image.
    Xp : int or None
        The x-coordinate of the pupil center.
    Yp : int or None
        The y-coordinate of the pupil center.
    Rp : int or None
        The radius of the pupil.

    Methods
    -------
    estimate_pupil_center_coordinates():
        Estimates the initial coordinates of the pupil center using horizontal and vertical projections.
    refine_pupil_center_coordinates():
        Refines the estimated coordinates of the pupil center by binarizing a restricted region and by using adaptive thresholding and calculating the centroid with the moments.
    detect_iris():
        Detects the iris using edge detection and the Hough Circle Transform.
    localize():
        Localizes the iris by estimating and refining the pupil center coordinates and then detecting the iris.
    save_image(filename):
        Saves the image with the detected iris boundaries drawn on it.
=======
        image : numpy.ndarray
            The input image containing the eye.
        region_dimension : int
            The dimension of the region around the estimated pupil center for refinement. Default is 60 (e.g 120x120 region)
        height : int
            The height of the input image.
        width : int
            The width of the input image.
        Xp : int or None
            The x-coordinate of the pupil center.
        Yp : int or None
            The y-coordinate of the pupil center.
        Rp : int or None
            The radius of the pupil.

    Methods
    -------
        localize_iris() :
            Localizes the iris by estimating and refining the pupil center coordinates and then detecting the iris.
            Returns the image with the detected iris boundaries and the coordinates of the iris center and radius.
        save_image(filename) :
            Saves the image with the detected iris boundaries drawn on it.
>>>>>>> b4916c26
    """

    def __init__(self, image):
        self.image = image
        self.region_dimension = 60
        self.height = self.image.shape[0]
        self.width = self.image.shape[1]

        self.Xp = None
        self.Yp = None
        self.Rp = None

<<<<<<< HEAD
    def estimate_pupil_center_coordinates(self):
        # Compute horizontal and vertical projections
        horizontal_projection = np.sum(self.image, axis=0)
        vertical_projection = np.sum(self.image, axis=1)

        # Estimate the pupil center as the minimum of the projections
        self.Xp = np.argmin(horizontal_projection)
        self.Yp = np.argmin(vertical_projection)

    def refine_pupil_center_coordinates(self):
=======
    def localize_iris(self):
        """
        Localizes the iris in the given image.
        This method performs the following steps:
        1. Computes horizontal and vertical projections of the image to estimate the pupil center.
        2. Defines a region around the estimated center and refines the pupil center using adaptive thresholding and centroid calculation.
        3. Applies a bilateral filter and Canny edge detection to the grayscale image, then uses the Hough Circle Transform to detect the iris.
        4. Creates a mask to isolate the iris region and updates the image to keep only the iris.

        Returns:
            tuple: A tuple containing the processed image and the coordinates of the iris center and radius (self.image, (self.Xp, self.Yp, self.Rp)).
        """
        ### STEP 1 ###

        # Estimate the pupil center as the center of the image
        self.Xp = self.image.shape[1] // 2
        self.Yp = self.image.shape[0] // 2

        ### STEP 2 ###

>>>>>>> b4916c26
        # Define the 120x120 region around the estimated center
        x1 = max(0, self.Xp - self.region_dimension)
        x2 = min(self.width, self.Xp + self.region_dimension)
        y1 = max(0, self.Yp - self.region_dimension)
        y2 = min(self.height, self.Yp + self.region_dimension)
        pupil_region = self.image[y1:y2, x1:x2]

        # Convert to grayscale
        if len(pupil_region.shape) == 3 and pupil_region.shape[2] == 3:
            pupil_region = cv2.cvtColor(pupil_region, cv2.COLOR_BGR2GRAY)

        # Apply adaptive thresholding using Otsu's method
        _, threshold = cv2.threshold(pupil_region, 0, 255, cv2.THRESH_BINARY + cv2.THRESH_OTSU)
        
        # Find the centroid of the binary region
        moments = cv2.moments(threshold)
        if moments["m00"] != 0:
            centroid_x = int(moments["m10"] / moments["m00"])
            centroid_y = int(moments["m01"] / moments["m00"])
        else:
            centroid_x = self.Xp
            centroid_y = self.Yp

        # Update the pupil center coordinates
        self.Xp = centroid_x + x1
        self.Yp = centroid_y + y1
<<<<<<< HEAD
   
    def detect_iris(self):
=======

        ### STEP 3 ###

>>>>>>> b4916c26
        # Convert to grayscale
        gray_image = self.image
        if len(gray_image.shape) == 3 and gray_image.shape[2] == 3:
            gray_image = cv2.cvtColor(self.image, cv2.COLOR_BGR2GRAY)

        # Apply a bilateral filter to smooth the image while preserving edges
        bilateral = cv2.bilateralFilter(gray_image, 15, 75, 75)

        # Create a binary mask by thresholding the filtered image
        masked = cv2.inRange(bilateral, 0, 75)

        # Apply the mask to the original filtered image to retain only the pixels within the threshold range
        masked_img = cv2.bitwise_and(bilateral, masked)

        # Detect edges using the Canny edge detector
        edges = cv2.Canny(masked_img, 100, 220)

         # Use the Hough Circle Transform to detect circular shapes in the edge-detected image
        circles = cv2.HoughCircles(edges, cv2.HOUGH_GRADIENT, 5, 100)

        # Find the circle closest to the estimated center by calculating the Euclidean distance
        closest_circle = min(circles[0], key=lambda x: np.linalg.norm(np.array([self.Xp, self.Yp]) - np.array([x[0], x[1]])))

        # Update the pupil center coordinates
        self.Xp = int(closest_circle[0])
        self.Yp = int(closest_circle[1])
        self.Rp = int(closest_circle[2])
    
<<<<<<< HEAD
    def localize(self):
        # Find the coordinates of the pupil center and the radius of the pupil
        self.estimate_pupil_center_coordinates()
        self.refine_pupil_center_coordinates()
        self.detect_iris()
        
        return (self.Xp, self.Yp, self.Rp)
    
    def save_image(self, filename):
        # Draw the inner boundary (pupil)
        cv2.circle(self.image, (self.Xp, self.Yp), self.Rp, (255, 255, 255), 1)

        # Draw the outer boundary (sclera)
        cv2.circle(self.image, (self.Xp, self.Yp), self.Rp + 55, (255, 255, 255), 1)

=======
        ### STEP 4 ###

        # Create a mask to keep only the iris region
        mask = np.zeros_like(self.image)

        # Draw a white-filled circle over the iris area on the mask
        cv2.circle(mask, (self.Xp, self.Yp), int(self.Rp+55), (255, 255, 255), thickness=-1)

        # Keep only the iris region by performing a bitwise AND with the mask
        self.image = cv2.bitwise_and(self.image, mask)

        return self.image, (self.Xp, self.Yp, self.Rp)
    
    def save_image(self, filename):
        """
        Saves the image with the detected iris boundaries to a specified file.

        Parameters:
            filename (str): The path and name of the file where the image will be saved.
        """
>>>>>>> b4916c26
        # Save the image with the detected iris boundaries
        cv2.imwrite(filename, self.image)<|MERGE_RESOLUTION|>--- conflicted
+++ resolved
@@ -7,35 +7,6 @@
     
     Attributes
     ----------
-<<<<<<< HEAD
-    image : numpy.ndarray
-        The input image containing the eye.
-    region_dimension : int
-        The dimension of the region around the estimated pupil center for refinement. Default is 60 (e.g 120x120 region)
-    height : int
-        The height of the input image.
-    width : int
-        The width of the input image.
-    Xp : int or None
-        The x-coordinate of the pupil center.
-    Yp : int or None
-        The y-coordinate of the pupil center.
-    Rp : int or None
-        The radius of the pupil.
-
-    Methods
-    -------
-    estimate_pupil_center_coordinates():
-        Estimates the initial coordinates of the pupil center using horizontal and vertical projections.
-    refine_pupil_center_coordinates():
-        Refines the estimated coordinates of the pupil center by binarizing a restricted region and by using adaptive thresholding and calculating the centroid with the moments.
-    detect_iris():
-        Detects the iris using edge detection and the Hough Circle Transform.
-    localize():
-        Localizes the iris by estimating and refining the pupil center coordinates and then detecting the iris.
-    save_image(filename):
-        Saves the image with the detected iris boundaries drawn on it.
-=======
         image : numpy.ndarray
             The input image containing the eye.
         region_dimension : int
@@ -58,7 +29,6 @@
             Returns the image with the detected iris boundaries and the coordinates of the iris center and radius.
         save_image(filename) :
             Saves the image with the detected iris boundaries drawn on it.
->>>>>>> b4916c26
     """
 
     def __init__(self, image):
@@ -71,18 +41,6 @@
         self.Yp = None
         self.Rp = None
 
-<<<<<<< HEAD
-    def estimate_pupil_center_coordinates(self):
-        # Compute horizontal and vertical projections
-        horizontal_projection = np.sum(self.image, axis=0)
-        vertical_projection = np.sum(self.image, axis=1)
-
-        # Estimate the pupil center as the minimum of the projections
-        self.Xp = np.argmin(horizontal_projection)
-        self.Yp = np.argmin(vertical_projection)
-
-    def refine_pupil_center_coordinates(self):
-=======
     def localize_iris(self):
         """
         Localizes the iris in the given image.
@@ -103,7 +61,6 @@
 
         ### STEP 2 ###
 
->>>>>>> b4916c26
         # Define the 120x120 region around the estimated center
         x1 = max(0, self.Xp - self.region_dimension)
         x2 = min(self.width, self.Xp + self.region_dimension)
@@ -130,14 +87,9 @@
         # Update the pupil center coordinates
         self.Xp = centroid_x + x1
         self.Yp = centroid_y + y1
-<<<<<<< HEAD
-   
-    def detect_iris(self):
-=======
 
         ### STEP 3 ###
 
->>>>>>> b4916c26
         # Convert to grayscale
         gray_image = self.image
         if len(gray_image.shape) == 3 and gray_image.shape[2] == 3:
@@ -166,23 +118,6 @@
         self.Yp = int(closest_circle[1])
         self.Rp = int(closest_circle[2])
     
-<<<<<<< HEAD
-    def localize(self):
-        # Find the coordinates of the pupil center and the radius of the pupil
-        self.estimate_pupil_center_coordinates()
-        self.refine_pupil_center_coordinates()
-        self.detect_iris()
-        
-        return (self.Xp, self.Yp, self.Rp)
-    
-    def save_image(self, filename):
-        # Draw the inner boundary (pupil)
-        cv2.circle(self.image, (self.Xp, self.Yp), self.Rp, (255, 255, 255), 1)
-
-        # Draw the outer boundary (sclera)
-        cv2.circle(self.image, (self.Xp, self.Yp), self.Rp + 55, (255, 255, 255), 1)
-
-=======
         ### STEP 4 ###
 
         # Create a mask to keep only the iris region
@@ -203,6 +138,5 @@
         Parameters:
             filename (str): The path and name of the file where the image will be saved.
         """
->>>>>>> b4916c26
         # Save the image with the detected iris boundaries
         cv2.imwrite(filename, self.image)